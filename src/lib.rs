//! This crate provides to an interface into the linux `procfs` filesystem, usually mounted at
//! `/proc`.
//!
//! This is a pseudo-filesystem which is available on most every linux system and provides an
//! interface to kernel data structures.
//!
//!
//! # Kernel support
//!
//! Not all fields/data are available in each kernel.  Some fields were added in specific kernel
//! releases, and other fields are only present in certain kernel configuration options are
//! enabled.  These are represented as `Option` fields in this crate.
//!
//! This crate aims to support all 2.6 kernels
//!
//! # Documentation
//!
//! In almost all cases, the documentation is taken from the
//! [`proc.5`](http://man7.org/linux/man-pages/man5/proc.5.html) manual page.  This means that
//! sometimes the style of writing is not very "rusty", or may do things like reference related files
//! (instead of referencing related structs).  Contributions to improve this are welcome.
//!
//! # Panicing
//!
//! This crate is not panic-free.  It will panic if it encounters data in some unexpected format;
//! this represents a bug in this crate, and should be [reported](https://github.com/eminence/procfs).
//!
//! # Examples
//!
//! Here's a small example that prints out all processes that are running on the same tty as the calling
//! process.  This is very similar to what "ps" does in its default mode.  You can run this example
//! yourself with:
//!
//! > cargo run --example=ps
//!
//! ```rust
//! extern crate procfs;
//!
//! fn main() {
//!     let me = procfs::Process::myself().unwrap();
//!     let tps = procfs::ticks_per_second().unwrap();
//!
//!     println!("{: >5} {: <8} {: >8} {}", "PID", "TTY", "TIME", "CMD");
//!
//!     let tty = format!("pty/{}", me.stat.tty_nr().1);
//!     for prc in procfs::all_processes() {
//!         if prc.stat.tty_nr == me.stat.tty_nr {
//!             // total_time is in seconds
//!             let total_time =
//!                 (prc.stat.utime + prc.stat.stime) as f32 / (tps as f32);
//!             println!(
//!                 "{: >5} {: <8} {: >8} {}",
//!                 prc.stat.pid, tty, total_time, prc.stat.comm
//!             );
//!         }
//!     }
//! }
//! ```
//!
//! Here's another example that will print out all of the open and listening TCP sockets, and their
//! corresponding processes, if know.  This mimics the "netstat" utility, but for TCP only.  You
//! can run this example yourself with:
//!
//! > cargo run --example=netstat
//!
//! ```rust
//! extern crate procfs;
//!
//! use procfs::{Process, FDTarget};
//! use std::collections::HashMap;
//!
//! fn main() {
//!     let all_procs = procfs::all_processes();
//!
//!     // build up a map between socket inodes and processes:
//!     let mut map: HashMap<u32, &Process> = HashMap::new();
//!     for process in &all_procs {
//!         if let Ok(fds) = process.fd() {
//!             for fd in fds {
//!                 if let FDTarget::Socket(inode) = fd.target {
//!                     map.insert(inode, process);
//!                 }
//!             }
//!         }
//!     }
//!
//!     // get the tcp table
//!     let tcp = procfs::tcp().unwrap();
//!     let tcp6 = procfs::tcp6().unwrap();
//!     println!("{:<26} {:<26} {:<15} {:<8} {}", "Local address", "Remote address", "State", "Inode", "PID/Program name");
//!     for entry in tcp.into_iter().chain(tcp6) {
//!         // find the process (if any) that has an open FD to this entry's inode
//!         let local_address = format!("{}", entry.local_address);
//!         let remote_addr = format!("{}", entry.remote_address);
//!         let state = format!("{:?}", entry.state);
//!         if let Some(process) = map.get(&entry.inode) {
//!             println!("{:<26} {:<26} {:<15} {:<8} {}/{}", local_address, remote_addr, state, entry.inode, process.stat.pid, process.stat.comm);
//!         } else {
//!             // We might not always be able to find the process assocated with this socket
//!             println!("{:<26} {:<26} {:<15} {:<8} -", local_address, remote_addr, state, entry.inode);
//!         }
//!     }
//! }

#[cfg(unix)]
extern crate libc;
#[macro_use]
extern crate bitflags;

#[macro_use]
extern crate lazy_static;
extern crate byteorder;
extern crate chrono;
extern crate hex;
extern crate libflate;

#[cfg(unix)]
mod platform_specific_items {
    pub use libc::pid_t;
    pub use libc::sysconf;
    pub use libc::{_SC_CLK_TCK, _SC_PAGESIZE};
}

// Even though this lib isn't supported on windows, I want it to at least typecheck
#[cfg(windows)]
mod platform_specific_items {
    pub type pid_t = i32; // just to make things build on windows in my IDE
    pub fn sysconf(_: i32) -> i64 {
        panic!()
    }
    pub const _SC_CLK_TCK: i32 = 2;
    pub const _SC_PAGESIZE: i32 = 30;
}

use platform_specific_items::*;

use std::collections::HashMap;
use std::ffi::CStr;
use std::fmt;
use std::fs::File;
use std::io::{Read, Write};
use std::mem;
use std::path::Path;
use std::str::FromStr;

use chrono::{DateTime, Local};

const PROC_CONFIG_GZ: &str = "/proc/config.gz";
const BOOT_CONFIG: &str = "/boot/config";

trait IntoOption<T> {
    fn into_option(t: Self) -> Option<T>;
}

impl<T> IntoOption<T> for Option<T> {
    fn into_option(t: Option<T>) -> Option<T> {
        t
    }
}

impl<T, R> IntoOption<T> for Result<T, R> {
    fn into_option(t: Result<T, R>) -> Option<T> {
        t.ok()
    }
}

#[macro_use]
macro_rules! expect {
    ($e:expr) => {
        ::IntoOption::into_option($e).unwrap_or_else(|| {
            panic!(
                "Failed to unwrap {}. Please report this as a procfs bug.",
                stringify!($e)
            )
        })
    };
    ($e:expr, $msg:expr) => {
        ::IntoOption::into_option($e).unwrap_or_else(|| {
            panic!(
                "Failed to unwrap {} ({}). Please report this as a procfs bug.",
                stringify!($e),
                $msg
            )
        })
    };
}

#[macro_use]
macro_rules! from_str {
    ($t:tt, $e:expr) => {{
        let e = $e;
        $t::from_str_radix(e, 10).unwrap_or_else(|_| {
            panic!(
                "Failed to parse {} ({:?}) as a {}. Please report this as a procfs bug.",
                stringify!($e),
                e,
                stringify!($t),
            )
        })
    }};
    ($t:tt, $e:expr, $radix:expr) => {{
        let e = $e;
        $t::from_str_radix(e, $radix).unwrap_or_else(|_| {
            panic!(
                "Failed to parse {} ({:?}) as a {}. Please report this as a procfs bug.",
                stringify!($e),
                e,
                stringify!($t)
            )
        })
    }};
    ($t:tt, $e:expr, $radix:expr, pid:$pid:expr) => {{
        let e = $e;
        $t::from_str_radix(e, $radix).unwrap_or_else(|_| {
            panic!(
                "Failed to parse {} ({:?}) as a {} (pid {}). Please report this as a procfs bug.",
                stringify!($e),
                e,
                stringify!($t),
                $pid
            )
        })
    }};
}

pub(crate) fn read_file<P: AsRef<Path>>(path: P) -> ProcResult<String> {
    let mut f = File::open(path)?;
    let mut buf = String::new();
    f.read_to_string(&mut buf)?;
    Ok(buf)
}

pub(crate) fn write_file<P: AsRef<Path>, T: AsRef<[u8]>>(path: P, buf: T) -> ProcResult<()> {
    let mut f = File::open(path)?;
    f.write_all(buf.as_ref())?;
    Ok(())
}

pub(crate) fn read_value<P: AsRef<Path>, T: FromStr<Err = E>, E: fmt::Debug>(
    path: P,
) -> ProcResult<T> {
    read_file(path).map(|buf| buf.trim().parse().unwrap())
}

pub(crate) fn write_value<P: AsRef<Path>, T: fmt::Display>(path: P, value: T) -> ProcResult<()> {
    write_file(path, value.to_string().as_bytes())
}

mod process;
pub use process::*;

mod meminfo;
pub use meminfo::*;

mod net;
pub use net::*;

mod cpuinfo;
pub use cpuinfo::*;

mod cgroups;
pub use cgroups::*;

pub mod sys;
pub use sys::kernel::Version as KernelVersion;

lazy_static! {
    /// The boottime of the system.
    ///
    /// This is calculated from `/proc/uptime`.
    static ref BOOTTIME: DateTime<Local> = {
        boot_time().unwrap()
    };
    /// The number of clock ticks per second.
    ///
    /// This is calculated from `sysconf(_SC_CLK_TCK)`.
    static ref TICKS_PER_SECOND: i64 = {
        ticks_per_second().unwrap()
    };
    /// The version of the currently running kernel.
    ///
    /// This is a lazily constructed static.  You can also get this information via
    /// [KernelVersion::new()].
    static ref KERNEL: KernelVersion = {
        KernelVersion::current().unwrap()
    };
    /// Memory page size, in bytes.
    ///
    /// This is calculated from `sysconf(_SC_PAGESIZE)`.
    static ref PAGESIZE: i64 = {
        page_size().unwrap()
    };
}

fn convert_to_bytes(num: u64, unit: &str) -> u64 {
    match unit {
        "B" => num,
        "KiB" | "kiB" => num * 1024,
        "kB" | "KB" => num * 1000,
        "MiB" | "miB" => num * 1024 * 1024,
        "MB" | "mB" => num * 1000 * 1000,
        "GiB" | "giB" => num * 1024 * 1024 * 1024,
        "GB" | "gB" => num * 1000 * 1000 * 1000,
        unknown => panic!("Unknown unit type {}", unknown),
    }
}

fn convert_to_kibibytes(num: u64, unit: &str) -> u64 {
    match unit {
        "B" => num,
        "KiB" | "kiB" | "kB" | "KB" => num * 1024,
        "MiB" | "miB" | "MB" | "mB" => num * 1024 * 1024,
        "GiB" | "giB" | "GB" | "gB" => num * 1024 * 1024 * 1024,
        unknown => panic!("Unknown unit type {}", unknown),
    }
}

trait FromStrRadix: Sized {
    fn from_str_radix(t: &str, radix: u32) -> Result<Self, std::num::ParseIntError>;
}

impl FromStrRadix for u64 {
    fn from_str_radix(s: &str, radix: u32) -> Result<u64, std::num::ParseIntError> {
        u64::from_str_radix(s, radix)
    }
}
impl FromStrRadix for i32 {
    fn from_str_radix(s: &str, radix: u32) -> Result<i32, std::num::ParseIntError> {
        i32::from_str_radix(s, radix)
    }
}

fn split_into_num<T: FromStrRadix>(s: &str, sep: char, radix: u32) -> (T, T) {
    let mut s = s.split(sep);
    let a = match FromStrRadix::from_str_radix(s.next().unwrap(), radix) {
        Ok(v) => v,
        _ => panic!(),
    };
    let b = match FromStrRadix::from_str_radix(s.next().unwrap(), radix) {
        Ok(v) => v,
        _ => panic!(),
    };
    (a, b)
}

pub type ProcResult<T> = Result<T, ProcError>;

/// Error type for most procfs functions
#[derive(Debug)]
pub enum ProcError {
    /// A standard permission denied error.
    ///
    /// This will be a common error, since some files in the procfs filesystem are only readable by
    /// the root user.
    PermissionDenied,
    /// This might mean that the process no longer exists, or that your kernel doesn't support the
    /// feature you are trying to use.
    NotFound,
    /// Any other IO error (rare).
    Io(std::io::Error),
    /// Any other non-IO error (very rare).
    Other(String),
}

impl From<std::io::Error> for ProcError {
    fn from(io: std::io::Error) -> Self {
        use std::io::ErrorKind;
        match io.kind() {
            ErrorKind::PermissionDenied => ProcError::PermissionDenied,
            ErrorKind::NotFound => ProcError::NotFound,
            _other => ProcError::Io(io),
        }
    }
<<<<<<< HEAD
=======
}

trait ProcFrom<T> {
    fn from(s: T) -> Self;
>>>>>>> 1221a2fc
}

/// Load average figures.
///
/// Load averages are calculated as the number of jobs in the run queue (state R) or waiting for
/// disk I/O (state D) averaged over 1, 5, and 15 minutes.
#[derive(Debug)]
pub struct LoadAverage {
    /// The one-minute load average
    pub one: f32,
    /// The five-minute load average
    pub five: f32,
    /// THe fifteen-minute load average
    pub fifteen: f32,
    /// The number of currently runnable kernel scheduling  entities  (processes,  threads).
    pub cur: u32,
    /// The number of kernel scheduling entities that currently exist on the system.
    pub max: u32,
    /// The fifth field is the PID of the process that was most recently created on the system.
    pub latest_pid: u32,
}

impl LoadAverage {
    /// Reads load average info from `/proc/loadavg`
    pub fn new() -> ProcResult<LoadAverage> {
        use std::fs::File;

        let mut f = File::open("/proc/loadavg")?;
        let mut s = String::new();
        f.read_to_string(&mut s)?;
        let mut s = s.split_whitespace();

        let one = f32::from_str(s.next().unwrap()).unwrap();
        let five = f32::from_str(s.next().unwrap()).unwrap();
        let fifteen = f32::from_str(s.next().unwrap()).unwrap();
        let curmax = s.next().unwrap();
        let latest_pid = u32::from_str(s.next().unwrap()).unwrap();

        let mut s = curmax.split('/');
        let cur = u32::from_str(s.next().unwrap()).unwrap();
        let max = u32::from_str(s.next().unwrap()).unwrap();

        Ok(LoadAverage {
            one,
            five,
            fifteen,
            cur,
            max,
            latest_pid,
        })
    }
}

/// Return the number of ticks per second.
///
/// This isn't part of the proc file system, but it's a useful thing to have, since several fields
/// count in ticks.  This is calculated from `sysconf(_SC_CLK_TCK)`.
pub fn ticks_per_second() -> std::io::Result<i64> {
    if cfg!(unix) {
        match unsafe { sysconf(_SC_CLK_TCK) } {
            -1 => Err(std::io::Error::last_os_error()),
            x => Ok(x),
        }
    } else {
        panic!("Not supported on non-unix platforms")
    }
}

/// The boottime of the system.
///
/// This is calculated from `/proc/uptime`.
pub fn boot_time() -> ProcResult<DateTime<Local>> {
    let now = Local::now();

    let mut f = File::open("/proc/uptime")?;
    let mut buf = String::new();
    f.read_to_string(&mut buf)?;

    let uptime_seconds = f32::from_str(buf.split_whitespace().next().unwrap()).unwrap();
    Ok(now - chrono::Duration::milliseconds((uptime_seconds * 1000.0) as i64))
}

/// Memory page size, in bytes.
///
/// This is calculated from `sysconf(_SC_PAGESIZE)`.
pub fn page_size() -> std::io::Result<i64> {
    if cfg!(unix) {
        match unsafe { sysconf(_SC_PAGESIZE) } {
            -1 => Err(std::io::Error::last_os_error()),
            x => Ok(x),
        }
    } else {
        panic!("Not supported on non-unix platforms")
    }
}

#[derive(Debug, PartialEq)]
pub enum ConfigSetting {
    Yes,
    Module,
    Value(String),
}
/// Returns a configuration options used to build the currently running kernel
///
/// If CONFIG_KCONFIG_PROC is available, the config is read from `/proc/config.gz`.
/// Else look in `/boot/config-$(uname -r)` or `/boot/config` (in that order).
pub fn kernel_config() -> ProcResult<HashMap<String, ConfigSetting>> {
    use libflate::gzip::Decoder;
    use std::io::{BufRead, BufReader};

    let reader: Box<BufRead> = if Path::new(PROC_CONFIG_GZ).exists() {
        let file = File::open(PROC_CONFIG_GZ)?;
        let decoder = Decoder::new(file)?;
        Box::new(BufReader::new(decoder))
    } else {
        let mut kernel: libc::utsname = unsafe { mem::zeroed() };

        if unsafe { libc::uname(&mut kernel) != 0 } {
<<<<<<< HEAD
            return Err(ProcError::Other("Failed to call uname()".to_owned()));
=======
            return Err(ProcError::Other(format!("Failed to call uname()")));
>>>>>>> 1221a2fc
        }

        let filename = format!(
            "{}-{}",
            BOOT_CONFIG,
            unsafe { CStr::from_ptr(kernel.release.as_ptr() as *const i8) }.to_string_lossy()
        );

        if Path::new(&filename).exists() {
            let file = File::open(filename)?;
            Box::new(BufReader::new(file))
        } else {
            let file = File::open(BOOT_CONFIG)?;
            Box::new(BufReader::new(file))
        }
    };

    let mut map = HashMap::new();

    for line in reader.lines() {
        let line = line?;
        if line.starts_with('#') {
            continue;
        }
        if line.contains('=') {
            let mut s = line.splitn(2, '=');
            let name = expect!(s.next()).to_owned();
            let value = match expect!(s.next()) {
                "y" => ConfigSetting::Yes,
                "m" => ConfigSetting::Module,
                s => ConfigSetting::Value(s.to_owned()),
            };
            map.insert(name, value);
        }
    }

    Ok(map)
}

pub fn meminfo() -> ProcResult<Meminfo> {
    Meminfo::new()
}

#[cfg(test)]
mod tests {
    use super::*;

    #[test]
    fn test_kernel_const() {
        println!("{:?}", *KERNEL);
    }

    #[test]
    fn test_kernel_from_str() {
        let k = KernelVersion::from_str("1.2.3").unwrap();
        assert_eq!(k.major, 1);
        assert_eq!(k.minor, 2);
        assert_eq!(k.patch, 3);

        let k = KernelVersion::from_str("4.9.16-gentoo").unwrap();
        assert_eq!(k.major, 4);
        assert_eq!(k.minor, 9);
        assert_eq!(k.patch, 16);
    }

    #[test]
    fn test_kernel_cmp() {
        let a = KernelVersion::from_str("1.2.3").unwrap();
        let b = KernelVersion::from_str("1.2.3").unwrap();
        let c = KernelVersion::from_str("1.2.4").unwrap();
        let d = KernelVersion::from_str("1.5.4").unwrap();
        let e = KernelVersion::from_str("2.5.4").unwrap();

        assert_eq!(a, b);
        assert!(a < c);
        assert!(a < d);
        assert!(a < e);
        assert!(e > d);
        assert!(e > c);
        assert!(e > b);
    }

    #[test]
    fn test_loadavg() {
        let load = LoadAverage::new().unwrap();
        println!("{:?}", load);
    }

    #[test]
    fn test_from_str() {
        assert_eq!(from_str!(u8, "12"), 12);
        assert_eq!(from_str!(u8, "A", 16), 10);
    }

    #[test]
    #[should_panic]
    fn test_from_str_panic() {
        let s = "four";
        from_str!(u8, s);
    }

    #[test]
    fn test_kernel_config() {
        // TRAVIS
        // we don't have access to the kernel_config on travis, so skip that test there
        match std::env::var("TRAVIS") {
            Ok(ref s) if s == "true" => return,
            _ => {}
        }

        let config = kernel_config().unwrap();
        println!("{:#?}", config);
    }
}<|MERGE_RESOLUTION|>--- conflicted
+++ resolved
@@ -371,14 +371,8 @@
             _other => ProcError::Io(io),
         }
     }
-<<<<<<< HEAD
-=======
-}
-
-trait ProcFrom<T> {
-    fn from(s: T) -> Self;
->>>>>>> 1221a2fc
-}
+}
+
 
 /// Load average figures.
 ///
@@ -496,11 +490,7 @@
         let mut kernel: libc::utsname = unsafe { mem::zeroed() };
 
         if unsafe { libc::uname(&mut kernel) != 0 } {
-<<<<<<< HEAD
-            return Err(ProcError::Other("Failed to call uname()".to_owned()));
-=======
             return Err(ProcError::Other(format!("Failed to call uname()")));
->>>>>>> 1221a2fc
         }
 
         let filename = format!(
